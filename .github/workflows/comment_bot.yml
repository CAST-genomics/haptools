name: Comment Bot

on:
  issue_comment:
    types: [created, edited, deleted]

jobs:
  run_actions:
    if: ${{ github.event.issue.pull_request && github.event.comment.body == '/check' }}
    runs-on: [ubuntu-latest]
    steps:
<<<<<<< HEAD
      - name: Get PR SHA
        id: sha
        uses: actions/github-script@v4
        with:
          result-encoding: string
          script: |
            const { owner, repo, number } = context.issue;
            const pr = await github.pulls.get({
              owner,
              repo,
              pull_number: number,
            });
            return pr.data.head.sha  
=======
    - name: Get PR SHA
      id: sha
      uses: actions/github-script@v4
      with:
        result-encoding: string
        script: |
          const { owner, repo, number } = context.issue;
          const pr = await github.pulls.get({
            owner,
            repo,
            pull_number: number,
          });
          return pr.data.head.sha  
>>>>>>> e3b92f6b

      - name: Check out the repository
        uses: actions/checkout@v3
        with:
          ref: ${{ steps.sha.outputs.result }}

      - name: Run Tests
        uses: ./.github/workflows/tests.yml

      - name: Run PR Title Check
        uses: ./.github/workflows/conventional-prs.yml<|MERGE_RESOLUTION|>--- conflicted
+++ resolved
@@ -9,7 +9,6 @@
     if: ${{ github.event.issue.pull_request && github.event.comment.body == '/check' }}
     runs-on: [ubuntu-latest]
     steps:
-<<<<<<< HEAD
       - name: Get PR SHA
         id: sha
         uses: actions/github-script@v4
@@ -22,22 +21,7 @@
               repo,
               pull_number: number,
             });
-            return pr.data.head.sha  
-=======
-    - name: Get PR SHA
-      id: sha
-      uses: actions/github-script@v4
-      with:
-        result-encoding: string
-        script: |
-          const { owner, repo, number } = context.issue;
-          const pr = await github.pulls.get({
-            owner,
-            repo,
-            pull_number: number,
-          });
-          return pr.data.head.sha  
->>>>>>> e3b92f6b
+            return pr.data.head.sha
 
       - name: Check out the repository
         uses: actions/checkout@v3

--- conflicted
+++ resolved
@@ -90,13 +90,8 @@
     required=True,
     help=(
         "Admixture model in .dat format. See File Formats under simgenotype in the "
-<<<<<<< HEAD
-        "docs for complete info.",
-    )
-=======
         "docs for complete info."
     ),
->>>>>>> 69954075
 )
 @click.option(
     "--mapdir",

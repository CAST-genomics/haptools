#!/usr/bin/env python

from __future__ import annotations
import sys
import click
from pathlib import Path

# AVOID IMPORTING ANYTHING HERE
# any imports we put here will make it slower to use the command line client
# a basic "haptools --help" should be quick and require very few imports, for example

################### Haptools ##################
@click.group()
@click.version_option()
def main():
    """
    haptools: A toolkit for simulating and analyzing genotypes and 
    phenotypes while taking into account haplotype information
    """
    pass

############ Haptools karyogram ###############
@main.command()
@click.option('--bp', help="Path to .bp file with breakpoints", \
    type=str, required=True)
@click.option('--sample', help="Sample ID to plot", \
    type=str, required=True)
@click.option('--out', help="Name of output file", \
    type=str, required=True)
@click.option('--title', help="Optional plot title", \
    type=str, required=False)
@click.option('--centromeres', help="Optional file with telomere/centromere cM positions", \
    type=str, required=False)
@click.option('--colors', help="Optional color dictionary. Format is e.g. 'YRI:blue,CEU:green'", \
    type=str, required=False)
def karyogram(bp, sample, out, title, centromeres, colors):
    """
    Visualize a karyogram of local ancestry tracks

    Example:
    haptools karyogram --bp tests/data/5gen.bp --sample Sample_1 \
       --out test.png --centromeres tests/data/centromeres_hg19.txt \
       --colors 'CEU:blue,YRI:red'
    """
    from .karyogram import PlotKaryogram
    if colors is not None:
        colors = dict([item.split(":") for item in colors.split(",")])
    PlotKaryogram(bp, sample, out, \
        centromeres_file=centromeres, title=title, colors=colors)

############ Haptools simgenotype ###############
@main.command()
@click.option('--model', help="Admixture model in .dat format. See docs for info.", \
    type=str, required=True)
@click.option('--mapdir', help="Directory containing files with chr\{1-22,X\} and ending in .map in the file name with genetic map coords.", \
    required=True, type=click.Path(exists=True, file_okay=False, dir_okay=True, readable=True))
@click.option('--out', help="Prefix to name output files.", \
    type=str, required=True)
@click.option('--chroms', help='Sorted and comma delimited list of chromosomes to simulate. ex: 1,2,3,5,6,21,X', \
    type=str, default="1,2,3,4,5,6,7,8,9,10,11,12,13,14,15,16,17,18,19,20,21,22,X", required=True)
@click.option('--seed', help="Random seed. Set to make simulations reproducible", \
    type=int, required=False, default=None)
@click.option('--popsize', help="Number of samples to simulate each generation", \
    type=int, required=False, default=10000, hidden=True)
@click.option('--invcf', help="VCF file used as reference for creation of simulated samples respective genotypes.", required=True)
@click.option('--sample_info', help="File that maps samples from the reference VCF (--invcf) to population codes " \
              "describing the populations in the header of the model file.", required=True)
def simgenotype(invcf, sample_info, model, mapdir, out, popsize, seed, chroms):
    """
    Simulate admixed genomes under a pre-defined model.

    Example:

    haptools simgenotype \
<<<<<<< HEAD
      --model ./tests/data/outvcf_gen.dat \n
      --mapdir ./tests/map/ \n
      --chroms 1,2 \n
      --invcf ./tests/data/outvcf_test.vcf \n
      --sample_info ./tests/data/outvcf_info.tab \n
=======
      --model ./tests/data/outvcf_gen.dat \
      --mapdir ./tests/data/map/ \
      --chroms 1,2 \
      --invcf ./tests/data/outvcf_test.vcf \
      --sample_info ./tests/data/outvcf_info.tab \
>>>>>>> 9e63e068
      --out ./tests/data/example_simgenotype
    """
    from .sim_genotype import simulate_gt, write_breakpoints, output_vcf, validate_params
    chroms = chroms.split(',')
    validate_params(model, mapdir, chroms, popsize, invcf, sample_info)
    samples, breakpoints = simulate_gt(model, mapdir, chroms, popsize, seed)
    breakpoints = write_breakpoints(samples, breakpoints, out)
    output_vcf(breakpoints, model, invcf, sample_info, out)

############ Haptools simphenotype ###############
DEFAULT_SIMU_REP = 1
DEFAULT_SIMU_HSQ = 0.1
DEFAULT_SIMU_K = 0.1
##################################################
@main.command()
@click.option('--vcf', help='Phased VCF file', type=str, required=True)
@click.option('--hap', help='Haplotype file with effect sizes', \
        type=str, required=True)
@click.option('--out', help='Prefix for output files', \
        type=str, required=True)
@click.option('--simu-qt', help='Simulate a quantitative trait', \
        default=False, is_flag=True)
@click.option('--simu-cc', help='Simulate a case/control trait', \
        default=False, is_flag=True)
@click.option('--simu-rep', help='Number of rounds of simulation to perform', \
        type=int, default=DEFAULT_SIMU_REP)
@click.option('--simu-hsq', help='Trait heritability', \
        type=float, default=DEFAULT_SIMU_HSQ)
@click.option('--simu-k', help='Specify the disease prevalence', \
        type=float, default=DEFAULT_SIMU_K)
def simphenotype(vcf, hap, simu_rep, simu_hsq, simu_k, simu_qt, simu_cc, out):
    """
    Haplotype-aware phenotype simulation
    """
    from .sim_phenotypes import simulate_pt
    # Basic checks on input
    # TODO - check VCF zipped, check only one of simu-qt/simu-cc,
    # check values of other inputs
    # Only use simu-k for case/control

    # Run simulation
    simulate_pt(vcf, hap, simu_rep, \
        simu_hsq, simu_k, simu_qt, simu_cc, out)

@main.command(short_help="Transform a genotypes matrix via a set of haplotypes")
@click.argument("genotypes", type=click.Path(exists=True, path_type=Path))
@click.argument("haplotypes", type=click.Path(exists=True, path_type=Path))
@click.option(
    "--region",
    type=str,
    default=None,
    show_default="all genotypes",
    help="""
    The region from which to extract genotypes; ex: 'chr1:1234-34566' or 'chr7'\n
    For this to work, the VCF must be indexed and the seqname must match!""",
)
@click.option(
    "-s",
    "--sample",
    "samples",
    type=str,
    multiple=True,
    show_default="all samples",
    help=(
        "A list of the samples to subset from the genotypes file (ex: '-s sample1 -s"
        " sample2')"
    ),
)
@click.option(
    "-S",
    "--samples-file",
    type=click.File("r"),
    show_default="all samples",
    help=(
        "A single column txt file containing a list of the samples (one per line) to"
        " subset from the genotypes file"
    ),
)
@click.option(
    "-o",
    "--output",
    type=click.Path(path_type=Path),
    default=Path("-"),
    show_default="stdout",
    help="A VCF file containing haplotype 'genotypes'",
)
@click.option(
    "-v",
    "--verbosity",
    type=click.Choice(["CRITICAL", "ERROR", "WARNING", "INFO", "DEBUG", "NOTSET"]),
    default="ERROR",
    show_default="only errors",
    help="The level of verbosity desired",
)
def transform(
    genotypes: Path,
    haplotypes: Path,
    region: str = None,
    samples: tuple[str] = tuple(),
    samples_file: Path = None,
    output: Path = Path("-"),
    verbosity: str = 'CRITICAL',
):
    """
    Creates a VCF composed of haplotypes

    GENOTYPES must be formatted as a VCF and HAPLOTYPES must be formatted according
    to the .hap format spec

    \f
    Examples
    --------
    >>> haptools transform tests/data/example.vcf.gz tests/data/example.hap.gz > example_haps.vcf

    Parameters
    ----------
    genotypes : Path
        The path to the genotypes in VCF format
    haplotypes : Path
        The path to the haplotypes in a .hap file
    region : str, optional
        See documentation for :py:meth:`~.data.Genotypes.read`
    sample : Tuple[str], optional
        See documentation for :py:meth:`~.data.Genotypes.read`
    samples_file : Path, optional
        A single column txt file containing a list of the samples (one per line) to
        subset from the genotypes file
    output : Path, optional
        The location to which to write output
    verbosity : str, optional
        The level of verbosity desired in messages written to stderr
    """
    import logging

    from haptools import data
    from .haplotype import HaptoolsHaplotype

    log = logging.getLogger("run")
    logging.basicConfig(
        format="[%(levelname)8s] %(message)s (%(filename)s:%(lineno)s)",
        level=verbosity,
    )
    # handle samples
    if samples and samples_file:
        raise click.UsageError(
            "You may only use one of --sample or --samples-file but not both."
        )
    if samples_file:
        with samples_file as samps_file:
            samples = samps_file.read().splitlines()
    elif samples:
        # needs to be converted from tuple to list
        samples = list(samples)
    else:
        samples = None

    log.info("Loading haplotypes")
    hp = data.Haplotypes(haplotypes)
    hp.read(region=region)
    log.info("Extracting variants from haplotypes")
    variants = {var.id for hap in hp.data.values() for var in hap.variants}
    log.info("Loading genotypes")
    gt = data.GenotypesRefAlt(genotypes, log=log)
    # gt._prephased = True
    gt.read(region=region, samples=samples, variants=variants)
    gt.check_missing(discard_also=True)
    gt.check_biallelic(discard_also=True)
    gt.check_phase()
    log.info("Transforming genotypes via haplotypes")
    hp_gt = data.GenotypesRefAlt(fname=output, log=log)
    hp.transform(gt, hp_gt)
    log.info("Writing haplotypes to VCF")
    hp_gt.write()


if __name__ == "__main__":
    # run the CLI if someone tries 'python -m haptools' on the command line
    main(prog_name="haptools")<|MERGE_RESOLUTION|>--- conflicted
+++ resolved
@@ -72,19 +72,11 @@
     Example:
 
     haptools simgenotype \
-<<<<<<< HEAD
-      --model ./tests/data/outvcf_gen.dat \n
-      --mapdir ./tests/map/ \n
-      --chroms 1,2 \n
-      --invcf ./tests/data/outvcf_test.vcf \n
-      --sample_info ./tests/data/outvcf_info.tab \n
-=======
       --model ./tests/data/outvcf_gen.dat \
       --mapdir ./tests/data/map/ \
       --chroms 1,2 \
       --invcf ./tests/data/outvcf_test.vcf \
       --sample_info ./tests/data/outvcf_info.tab \
->>>>>>> 9e63e068
       --out ./tests/data/example_simgenotype
     """
     from .sim_genotype import simulate_gt, write_breakpoints, output_vcf, validate_params

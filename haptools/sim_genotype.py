from __future__ import annotations

import os
import re
import glob
import time
import numpy as np
from cyvcf2 import VCF
from pysam import VariantFile
from collections import defaultdict
from .admix_storage import GeneticMarker, HaplotypeSegment
from .data import GenotypesRefAlt, GenotypesPLINK


def output_vcf(breakpoints, chroms, model_file, vcf_file, sampleinfo_file, region, out):
    """
    Takes in simulated breakpoints and uses reference files, vcf and sampleinfo, 
    to create simulated variants output in file: out + .vcf

    Parameters
    ----------
    breakpoints: list[list[HaplotypeSegment]]
        the simulated breakpoints
    chroms: list[str]
        List of chromosomes that were used to simulate
    model_file: str
        file with the following structure. (Must be tab delimited)

        * Header: number of samples, Admixed, {all pop labels}
        * Below: generation number, frac, frac, frac

        For example,

        .. code-block::

                40    Admixed    CEU   YRI
                1       0        0.05  0.95
                2       0.20     0.05  0.75
                
    vcf_file: str
        file path that contains samples and respective variants
    sampleinfo_file: str
        file path that contains mapping from sample name in vcf to population
    region: dict()
        Dictionary with the keys "chr", "start", and "end" holding chromosome,
        start position adn end position allowing the simulation process to only 
        within that region.
    out: str
        output prefix
    """

    print(f"Outputting VCF file {vcf_file}")

    # details to know
    # vcf file: how to handle samples and which sample is which haplotype block randomly choose out of current population types
    # need to go line by line of the vcf when creating the new vcf

    # read on populations from model file
    mfile = open(model_file, 'r')
    num_samples, admix, *pops = mfile.readline().strip().split()

    # filter sampleinfo so only populations from model file are there
    samplefile = open(sampleinfo_file, 'r')
    pop_sample = defaultdict(list)
    for line in samplefile:
        sample, pop = line.strip().split()
        if pop in pops:
            pop_sample[pop].append(sample)

    # check if pops are there and if they aren't throw an error
    assert sorted(pops) == sorted(list(set(pop_sample.keys())))

    # read VCF to get sample names and their order so we can easily call GTs via their index from their sample. 
    #      IE sample HG00097 is index 1 in a list of samples [HG00096 HG00097 HG00098]
    # create sample dictionary that holds sample name to the index in the vcf file for quick access 
    vcf = VCF(vcf_file)
    sample_dict = {}
    for ind, sample in enumerate(vcf.samples):
        sample_dict[sample] = ind

    # create index array to store for every sample which haplotype 
    # block we are currently processing and choose what samples 
    # will be used for each haplotype block
    current_bkps = np.zeros(len(breakpoints), dtype=np.int64)
    hapblock_samples = []
    for haplotype in breakpoints:
        hap_samples = []
        for block in haplotype:
            sample_name = np.random.choice(pop_sample[block.get_pop()])
            sample_ind = sample_dict[sample_name]
            hap_samples.append(sample_ind)
        hapblock_samples.append(hap_samples)

    # output vcf header to new vcf file we create
    output_samples = [f"Sample_{hap+1}" for hap in range(int(len(hapblock_samples)/2))]

    # Process
    # Choose starting samples (random choice) in VCF from respective population for each haplotype segment
    #     Also precalculate (random choice) all samples that will be switched too once the current local ancestry block ends.
    # Iterate over VCF and output variants to file(in the beginning write out the header as well) until end of haplotype block for a sample (have to iterate over all samples each time to check)
    # Once VCF is complete we've output everything we wanted
    # VCF output have a FORMAT field where under format is GT:POP and our sample output is GT:POP ie 1|1:YRI|CEU
<<<<<<< HEAD
    # Note: comment out the code below to enable (very experimental!) PGEN support
    # curr_bkps = current_bkps.copy()
    # _write_pgen(breakpoints, chroms, region, hapblock_samples, curr_bkps, output_samples, vcf_file, out+".pgen")
    _write_vcf(breakpoints, chroms, hapblock_samples, vcf.samples, current_bkps, output_samples, vcf, out+".vcf")
=======
    _write_vcf(breakpoints, chroms, region, hapblock_samples, vcf.samples, current_bkps, output_samples, vcf, out+".vcf")
>>>>>>> 1132388f
    return

def _write_vcf(breakpoints, chroms, region, hapblock_samples, vcf_samples, current_bkps, out_samples, in_vcf, out_vcf):
    """
    in_vcf = cyvcf2 variants we are reading in
    out_vcf = output vcf file we output too
    """
    # output vcf file
    write_vcf = VariantFile(out_vcf, mode="w")

    # make sure the header is properly structured with contig names from ref VCF
    for contig in in_vcf.seqnames:
        # remove chr in front of seqname if present and compare
        if contig.startswith('chr'):
            if contig[3:] in chroms:
                write_vcf.header.contigs.add(contig)
        if contig in chroms:
            write_vcf.header.contigs.add(contig)
    
    write_vcf.header.add_samples(out_samples)
    write_vcf.header.add_meta(
        "FORMAT",
        items=[
            ("ID", "GT"),
            ("Number", 1),
            ("Type", "String"),
            ("Description", "Genotype"),
        ],
    )
    write_vcf.header.add_meta(
        "FORMAT",
        items=[
            ("ID", "POP"),
            ("Number", 2),
            ("Type", "String"),
            ("Description", "Origin Population of each respective allele in GT"),
        ],
    )
    write_vcf.header.add_meta(
        "FORMAT",
        items=[
            ("ID", "SAMPLE"),
            ("Number", 2),
            ("Type", "String"),
            ("Description", "Origin sample and haplotype of each respective allele in GT"),
        ],
    )
    for var in in_vcf:
        # parse chromosome
        chrom = re.search(r'X|\d+', var.CHROM).group()
        if chrom not in chroms: continue

        # limit output to region
        if region:
            if var.start < region["start"]: continue
            if var.end > region["end"]: break
        
        rec = {
            "contig": var.CHROM,
            "start": var.start,
            "stop": var.end,
            "qual": None,
            "alleles": (var.REF, *var.ALT),
            "id": var.ID,
            "filter": None,
        }
        
        # parse the record into a pysam.VariantRecord
        record = write_vcf.new_record(**rec)

        for hap in range(len(hapblock_samples)):
            sample_num = hap // 2

            # If breakpoint end coord is < current variant update breakpoint
            bkp = breakpoints[hap][current_bkps[hap]]
            if chrom == 'X': 
                chrom = 23
            while bkp.get_chrom() < int(chrom) or (bkp.get_chrom() == int(chrom) and bkp.get_end_coord() < int(var.start)):
                current_bkps[hap] += 1
                bkp = breakpoints[hap][current_bkps[hap]]
            
            var_sample = hapblock_samples[hap][current_bkps[hap]]
            if hap % 2 == 0:
                # store variant
                if hap > 0:
                    record.samples[f"Sample_{sample_num}"]["GT"] = tuple(gt)
                    record.samples[f"Sample_{sample_num}"]["POP"] = tuple(pops)
                    record.samples[f"Sample_{sample_num}"]["SAMPLE"] = tuple(samples)
                    record.samples[f"Sample_{sample_num}"].phased = True
                gt = []
                pops = []
                samples = []
                hap_var = var.genotypes[var_sample][hap % 2]
                gt.append(hap_var)
                pops.append(bkp.get_pop())
                samples.append(vcf_samples[var_sample] + f"-{hap_var}")
            else:
                hap_var = var.genotypes[var_sample][hap % 2]
                gt.append(hap_var)
                pops.append(bkp.get_pop())
                samples.append(vcf_samples[var_sample] + f"-{hap_var}")

        sample_num = hap // 2
        record.samples[f"Sample_{sample_num+1}"]["GT"] = tuple(gt)
        record.samples[f"Sample_{sample_num+1}"]["POP"] = tuple(pops)
        record.samples[f"Sample_{sample_num+1}"]["SAMPLE"] = tuple(samples)
        record.samples[f"Sample_{sample_num+1}"].phased = True

        # write the record to a file
        write_vcf.write(record)
    write_vcf.close()
    return

def _write_pgen(breakpoints, chroms, region, hapblock_samples, current_bkps, out_samples, in_vcf, out):
    """
    in_vcf = GenotypesRefAlt object we are reading in
    out = pgen file we output to
    """
    # initialize input reader
    if in_vcf.endswith(".pgen"):
        in_vcf = GenotypesPLINK(in_vcf)
    else:
        in_vcf = GenotypesRefAlt(in_vcf)
    in_vcf.read(region=f"{region['chr']}:{region['start']}-{region['end']}")
    # TODO: check with someone, do we need to do this QC?
    in_vcf.check_missing(discard_also=True)
    in_vcf.check_biallelic(discard_also=True)
    in_vcf.check_phase()

    # initialize output writer
    gts = GenotypesPLINK(out)
    gts.samples = out_samples
    gts.variants = in_vcf.variants
    gts.data = np.empty((len(out_samples), len(gts.variants), 2), dtype=in_vcf.data.dtype)

    # Now we just fill out gts.data
    # TODO: figure out if there's a way to optimize the following lines of code so that
    # this for loop is performed in numpy rather than in python? This is especially
    # relevant for situations in which the input is PGEN b/c it's probably just as fast
    # to stream the VCF like this otherwise
    for var_idx, var in enumerate(gts.variants):
        # parse chromosome
        chrom = re.search(r'X|\d+', var["chrom"]).group()
        if chrom not in chroms: continue
        if chrom == 'X':
            chrom = 23
        for hap in range(len(hapblock_samples)):
            sample_num = hap // 2
            # If breakpoint end coord is < current variant update breakpoint
            bkp = breakpoints[hap][current_bkps[hap]]
            # Note: for some reason, var.start in _write_vcf() is always equal to var["pos"]-1 in _write_pgen()
            # We should probably investigate at some point
            while bkp.get_chrom() < int(chrom) or (bkp.get_chrom() == int(chrom) and bkp.get_end_coord() < int(var["pos"])-1):
                current_bkps[hap] += 1
                bkp = breakpoints[hap][current_bkps[hap]]
            var_sample = hapblock_samples[hap][current_bkps[hap]]
            if hap % 2 == 0:
                # store variant
                if hap > 0:
                    gts.data[sample_num-1, var_idx] = tuple(gt)
                gt = []
            gt.append(int(in_vcf.data[var_sample, var_idx, hap % 2]))
        sample_num = hap // 2
        gts.data[sample_num, var_idx] = tuple(gt)

    gts.write()

def simulate_gt(model_file, coords_dir, chroms, region, popsize, seed=None):
    """
    Simulate admixed genotypes based on the parameters of model_file.

    Parameters
    ----------
    model: str
        File with the following structure. (Must be tab delimited)

        * Header: number of samples, Admixed, {all pop labels}
        * Below: generation number, frac, frac, frac

        For example,

        .. code-block::

                40    Admixed    CEU   YRI
                1       0        0.05  0.95
                2       0.20     0.05  0.75

    coords_dir: str
        Directory containing files ending in .map with genetic map coords in cM used
        for recombination points
    chroms: list[str]
        List of chromosomes to simulate admixture for.
    region: dict()
        Dictionary with the keys "chr", "start", and "end" holding chromosome,
        start position adn end position allowing the simulation process to only 
        within that region.
    popsize: int
        Size of population created for each generation. 
    seed: int
        Seed used for randomization.

    Returns
    -------
    num_samples: int
        Total number of samples to output 
    next_gen_samples: list[list[HaplotypeSegment]]
        Each list is a person containing a variable number of Haplotype Segments
        based on how many recombination events occurred throughout the generations
        of ancestors for this person.
    """
    # initialize seed used for breakpoints
    if seed:
        np.random.seed(seed)
        print(f"Using seed {seed}")

    # load population samples and labels to be simulated 
    mfile = open(model_file, 'r')
    num_samples, *pops = mfile.readline().strip().split()
    num_samples = int(num_samples)

    # coord file structure chr variant cMcoord bpcoord
    # NOTE coord files in directory should have chr{1-22, X} in the name
    def numeric_alpha(x):
        chrom = re.search(r'(?<=chr)(X|\d+)', x).group()
        if chrom == 'X':
            return 23
        else:
            return int(chrom)

    # sort coordinate files to ensure coords read are in sorted order
    # remove all chr files not found in chroms list
    all_coord_files = glob.glob(f'{coords_dir}/*.map')
    if region:
        try:
            all_coord_files = [coord_file for coord_file in all_coord_files \
                        if f"chr{region['chr']}" in coord_file]
        except:
            raise Exception(f"Unable to find region chromosome {region['chr']} in map file directory.")
    else:
        all_coord_files = [coord_file for coord_file in all_coord_files \
                       if re.search(r'(?<=chr)(X|\d+)', coord_file).group() in chroms]
        all_coord_files.sort(key=numeric_alpha)
    
    # coords list has form chroms x coords
    coords = []
    for coords_file in all_coord_files:
        file_coords = []
        with open(coords_file, 'r') as cfile:
            prev_coord = None
            for line in cfile:
                # create marker from each line and append to coords
                data = line.strip().split()
                if len(data) != 4:
                    raise Exception(f"Map file contains an incorrect amount of fields {len(data)}. It should contain 4.")
                
                if data[0] == 'X':
                    chrom = 23
                else:
                    chrom = int(data[0])
                gen_mark = GeneticMarker(chrom, float(data[2]), 
                                         int(data[3]), prev_coord)
                prev_coord = gen_mark
                file_coords.append(gen_mark)
        coords.append(file_coords)

    # subset the coordinates to be within the region
    if region:
        start_ind = -1
        for ind, marker in enumerate(coords[0]):
            if marker.get_bp_pos() >= region['start'] and start_ind < 0:
                start_ind = ind

            if marker.get_bp_pos() >= region['end'] and coords[0][ind-1].get_bp_pos() < region['end']:
                end_ind = ind+1
                break
        coords = [coords[0][start_ind:end_ind]]

    # store end coords 
    end_coords = [chrom_coord[-1] for chrom_coord in coords]

    # convert coords to numpy array for easy masking
    max_coords = max([len(chrom_coord) for chrom_coord in coords])
    np_coords = np.zeros((len(coords), max_coords)).astype(object)
    
    # precalculate recombination probabilities (given map pos in cM and we want M)
    #     shape: len(chroms) x max number of coords (max so not uneven)
    recomb_probs = -1*np.ones((len(coords), max_coords))
    for chrom, chrom_coords in enumerate(coords):
        prev_map_pos = chrom_coords[0].get_map_pos()
        np_coords[chrom,:len(chrom_coords)] = chrom_coords[:]
        for cind, coord in enumerate(chrom_coords):
            # get current position
            cur_map_pos = coord.get_map_pos()
            dist = cur_map_pos - prev_map_pos
            recomb_probs[chrom,cind] = 1-np.exp(-dist/100)
            prev_map_pos = cur_map_pos
    coords = np_coords

    # starting generation is 0
    prev_gen = 0
    next_gen_samples = []

    # iterate over generations in model file
    for gen in mfile:
        # setup population proportions and generations to simulate
        cur_gen, *pop_fracs = gen.strip().split()
        cur_gen = int(cur_gen)
        pop_fracs = np.array(pop_fracs).astype(np.float32) 
        sim_gens = cur_gen - prev_gen
        
        # sim generation
        print(f"Simulating generation {prev_gen+1}")
        next_gen_samples = _simulate(popsize, pops, pop_fracs, prev_gen, chroms,
                                     coords, end_coords, recomb_probs, next_gen_samples)

        # simulate remaining generations
        for i in range(1, sim_gens):
            print(f"Simulating generation {prev_gen+i+1}")

            # update pop_fracs to have 100% admixture since this generation has not been specified in model file
            pop_fracs = [0]*len(pops)
            pop_fracs[0] = 1

            # simulate next generations using previous generations to sample from for admixture
            next_gen_samples = _simulate(popsize, pops, pop_fracs, prev_gen+i, chroms,
                                         coords, end_coords, recomb_probs, next_gen_samples)

        prev_gen = cur_gen 

    mfile.close()
    return num_samples, next_gen_samples

def write_breakpoints(samples, breakpoints, out):
    """
    Write out a subsample of breakpoints to out determined by samples.

    Parameters
    ----------
    samples: int
        Number of samples to output
    breakpoints: list[list[HaplotypeSegment]]
        Each list is a person containing a variable number of Haplotype Segments
        based on how many recombination events occurred throughout the generations
        of ancestors for this person.
    out: str
        output prefix used to output the breakpoint file

    Returns
    -------
    breakpoints: list[list[HaplotypeSegment]]
        subsampled breakpoints only containing number of samples
    """
    breakpt_file = out + '.bp'
    print(f"Outputting breakpoint file {breakpt_file}")

    # randomly sample breakpoints to get the correct amount of samples to output
    breakpoints = np.array(breakpoints, dtype=object)
    breakpoints = np.random.choice(breakpoints, size=2*samples, replace=False)

    with open(breakpt_file, 'w') as output:
        for ind, sample in enumerate(breakpoints):
            # Get sample number and haplotype number
            haplotype = (ind)%2 + 1
            sample_num = ind//2 + 1

            # write header for sample
            output.write(f"Sample_{sample_num}_{haplotype}\n")

            # write all segments for sample
            for segment in sample:
                # write all segments for current sample
                pop = segment.get_pop()
                chrom = segment.get_chrom()
                end_coord = segment.get_end_coord()
                end_pos = segment.get_end_pos()
                output.write(f"{pop}\t{chrom}\t{end_coord}\t{end_pos}\n")
    return breakpoints

def _simulate(samples, pops, pop_fracs, pop_gen, chroms, coords, end_coords, recomb_probs, prev_gen_samples=None):
    """
    Simulate a single generation of creating a population.

    Parameters
    ----------
    samples: int
        Number of samples to output
    pops: list[str]
        List of populations to be simulated
    pop_fracs: list[float]
        Fraction of the populations that contribute 
        ex: 40    Admixed    CEU   YRI
            1       0        0.05  0.95 -> pop_fracs=[0, 0.05, 0.95]
            2       0.20     0.05  0.75 -> pop_fracs=[0.2, 0.05, 0.75]
        Generation 2 has 20% admixed from the prior generation, 5% pure CEU,
        and 75% pure YRI that contribute to creation of generation 2
    pop_gen: int
        Current generation being simulated
    chroms: list[str]
        sorted list of chromosomes used to generate samples. 
    coords: list[list[GeneticMarker]]
        Each list of markers (cM) corresponds to a chromosome in chroms.
        ie if our list of chroms is [3,4,6] then the first list is to chrom 3, second to 4, etc.
    end_coords: list[GeneticMarker]
        List of the last genetic markers (cM) for each chromosome specified in chroms.
        The indices of the list correspond to those in chroms. 
    recomb_probs: Numpy 2d array
        rows = chroms
        cols = number of genetic markers-1
        Holds probabilities for each marker for whether a recombination event will occur.
        prob of event = 1-np.exp(-dist/100) where dist is in cM and is calculated via the
            current and prior genetic markers
    prev_gen_samples: list[list[HaplotypeSegment]], optional
        Prior generation of samples used to choose parents and swap markers when recombination
        events occur. Each list is a person's haplotype of segments having a distinct population label.

    Returns
    -------
    hap_samples: list[list[HaplotypeSegment]]
        Current generation of samples of the same format to prev_gen_samples. 
    """
    # convert chroms to integer and change X to 23
    chroms = [int(chrom) if chrom != 'X' else 23 for chrom in chroms]

    # generate all samples
    hap_samples = []
    
    # pre compute haplotypes and parent population 
    # if there is no previous generation randomly choose population based on frac
    parent_pop = np.random.choice(np.arange(len(pops)), size=samples, p=pop_fracs)

    # If the individual is admixed find parent chromosomes
    haplotypes = np.random.randint(samples, size=2*samples)
    for i, pop in enumerate(parent_pop):
        if not pop:
            # ensure parent haplotypes are not the same
            while haplotypes[2*i] == haplotypes[2*i+1]:
                haplotypes[2*i+1] = np.random.randint(samples)

    # generate all samples
    for sample in range(samples):
        segments = []
        p_pop = parent_pop[sample]
        homolog = np.random.randint(2)
        haps = haplotypes[2*sample:2*sample+2]

        # store all probabilities to compare for recombination
        prob_vals = np.random.rand(recomb_probs.shape[0], 
                                   recomb_probs.shape[1])
        recomb_events = prob_vals < recomb_probs
        true_coords = coords[recomb_events]

        # sort true coords by chrom and pos
        def coord_sort(x):
            return (x.get_chrom(), x.get_map_pos())
        true_coords = sorted(true_coords, key=coord_sort)

        # generate haplotype blocks over all chromosomes in chroms
        prev_chrom = chroms[0]
        prev_ind = 0
        for coord in true_coords:
            # information to generate segments
            prev_coord = coord.get_prev_coord()
            cur_chrom = coord.get_chrom()

            # check if we've yet to complete a chrom
            if segments and segments[-1].get_chrom() == prev_chrom:
                start_bp = segments[-1].get_end_coord()+1
            else:
                start_bp = 0

            # swapping chroms so store segments for each chrom we miss in between swap
            if cur_chrom != prev_chrom:
                # check if we've output the end of the prev chrom
                if segments and segments[-1].get_end_coord() == end_coords[prev_ind].get_bp_pos():
                    prev_ind += 1
                    prev_chrom = chroms[prev_ind]
                    start_bp = 0

                # for each chromosome in between recombination events
                # want every chromosome between cur chrom and prev chrom in chroms list
                # find index of cur_chrom since prev_chrom is chrom_ind
                cur_ind = chroms.index(cur_chrom)
                for i in range(cur_ind - prev_ind):
                    # end_bp = end of chromosome
                    end_bp = end_coords[prev_ind+i].get_bp_pos()
                    prev_map_pos = end_coords[prev_ind+i].get_map_pos()

                    # output segments of prev_chrom+i
                    segments.extend(get_segment(p_pop, pops, haps[homolog], 
                                                chroms[prev_ind+i], start_bp, 
                                                end_bp, prev_map_pos,
                                                prev_gen_samples))
                    
                    # change homolog
                    homolog = np.random.randint(2)
                    start_bp = 0

                prev_ind = cur_ind
                prev_chrom = cur_chrom
            
            # get end bp coord and prev map pos since it updates inside swapping chrom
            end_bp = prev_coord.get_bp_pos()
            prev_map_pos = prev_coord.get_map_pos()

            # Store haplotype segments switching homologs
            segments.extend(get_segment(p_pop, pops, haps[homolog], cur_chrom,
                                        start_bp, end_bp, prev_map_pos,
                                        prev_gen_samples))
            homolog = 1-homolog
            prev_chrom = cur_chrom

        # Check if we've output all chromosomes and if not output them
        if not segments:
            start_bp = 0
        elif segments[-1].get_end_coord() == end_coords[prev_ind].get_bp_pos():
            prev_ind += 1
        else:
            start_bp = segments[-1].get_end_coord()+1

        # output remaining chromosomes
        for i in range(len(chroms)-(prev_ind)):
            # end_bp = end of chromosome
            end_bp = end_coords[prev_ind+i].get_bp_pos()
            prev_map_pos = end_coords[prev_ind+i].get_map_pos()

            # output segments of prev_chrom+i
            segments.extend(get_segment(p_pop, pops, haps[homolog], 
                                        chroms[prev_ind+i], start_bp, 
                                        end_bp, prev_map_pos, prev_gen_samples))
            
            # change homolog
            homolog = np.random.randint(2)
            start_bp = 0

        hap_samples.append(segments)
    return hap_samples

def get_segment(pop, str_pops, haplotype, chrom, start_coord, end_coord, end_pos, prev_gen_samples):
    """
    Create a segment or segments for an individual of the current generation
    using either a population label (>0) or the previous generation's samples if 
    the admix pop type (0) is used. 

    Parameters
    ----------
    pop
        index of population corresponding to the population in str_pops
    str_pops
        array of population names
    haplotype
        index of range [0, len(prev_gen_samples)] to identify the parent haplotype
        to copy segments from
    chrom
        chromosome the haplotype segment lies on
    start_coord
        starting coordinate from where to begin taking segments from previous
        generation samples
    end_coord
        ending coordinate of haplotype segment
    end_pos
        ending coordinate in centimorgans
    prev_gen_samples
        the previous generation simulated used as the parents for the current
        generation

    Returns
    -------
    list
        A list of HaplotypeSegments storing the population type and end coordinate
    """
    # Take from population data not admixed data
    if pop:
        return [HaplotypeSegment(str_pops[pop], chrom, end_coord, end_pos)]
    
    # Take from previous admixed data
    else:
        segments = []
        prev_gen_segments = prev_gen_samples[haplotype]

        # iterate over haplotype segments to collect relevant ones
        # use binary search to find starting segment to collect information
        start_seg = start_segment(start_coord, chrom, prev_gen_segments)
        for prev_segment in prev_gen_segments[start_seg:]:
            if prev_segment.get_end_coord() >= end_coord or prev_segment.get_chrom() > chrom:
                break

            segments.append(prev_segment)
            
        # If there is not a segment within the boundary use the segment
        #    that spans the boundary respective population
        if not segments:
            out_pop = prev_segment.get_pop()
        else:
            out_pop = segments[-1].get_pop()

        # Append last segment using previous segments population
        segments.append(HaplotypeSegment(out_pop, chrom, end_coord, end_pos))
        return segments

def start_segment(start, chrom, segments):
    """
    Find first segment that is on chrom and its end coordinate is > start via binary search.

    Parameters
    ----------
    start: int
        Coordinate in bp for the start of the segment to output
    chrom: int
        Chromosome that the segments lie on. 
    segments: list[HaplotypeSegments]
        List of the hapltoype segments to search from for a starting point.

    Returns
    -------
    mid: int
        Index of the first genetic segment to collect for output. 
    """
    low = 0
    high = len(segments)-1
    mid = 0

    # first segment > start implies segment prior end coord < start
    while low <= high:
        mid = (high+low) // 2
       
        # collect coordinate and chrom information
        cur_coord = segments[mid].get_end_coord()
        cur_chrom = segments[mid].get_chrom()
        if mid == 0:
            prev_coord = -1
            prev_chrom = -1
        else:
            prev_coord = segments[mid-1].get_end_coord()
            prev_chrom = segments[mid-1].get_chrom()
    
        # check if chromosomes match otherwise update
        if chrom == cur_chrom:
            # check for current coords loc
            if cur_coord < start:
                low = mid + 1

            elif cur_coord >= start:
                if prev_chrom < cur_chrom:
                    return mid

                if prev_chrom == cur_chrom and prev_coord < start:
                    return mid
                else:
                    high = mid - 1
                    
            else:
                return len(segments)

        elif chrom < segments[mid].get_chrom():
            high = mid - 1

        else:
            low = mid + 1

    return len(segments)

def validate_params(model, mapdir, chroms, popsize, invcf, sample_info, region, only_bp=False):
    # validate model file
    mfile = open(model, 'r')
    num_samples, *pops = mfile.readline().strip().split()

    try:
        num_samples = int(num_samples)
    except:
        raise Exception("Can't convert samples number to an integer.")

    num_pops = len(pops)

    if num_pops < 3:
        raise Exception(f"Invalid number of populations given: {num_pops}. We require at least 2.")

    if num_samples < 1:
        raise Exception("Number of samples is less than 1.")
    
    # ensure the number of pops = number in pop_fracs
    prev_gen = 0
    for gen in mfile:
        cur_gen, *pop_fracs = gen.strip().split()
        try:
            cur_gen = int(cur_gen)
        except:
            raise Exception("Can't convert generation to integer.")

        try:
            pop_fracs = np.array(pop_fracs).astype(np.float32)
        except:
            raise Exception("Can't convert population fractions to type float.")

        sim_gens = cur_gen - prev_gen
        
        if len(pop_fracs) != num_pops:
            raise Exception("Total fractions given to populations do not match number of populations in the header.")
        if sim_gens < 1:
            raise Exception(f"Current generation {cur_gen} - previous generation {prev_gen} = {sim_gens} is less than 1. "
                            "Please ensure the generations given in the first column are correct.")
        if np.absolute(np.sum(pop_fracs)-1) > 1e-6:
            raise Exception(f"Population fractions for generation {cur_gen} do not sum to 1.")

        prev_gen = cur_gen 

    # Check if mapdir is a valid path
    if not os.path.isdir(mapdir):
        raise Exception("Map directory given is not a valid path.")
    
    # validate chroms given are correctly named
    valid_chroms = [str(x) for x in range(1,23)] + ['X']
    for chrom in chroms:
        if chrom not in valid_chroms:
            raise Exception(f"Chromosome {chrom} in the list given is not valid.")

    # Validate mapdir ensuring it contains proper files.
    try:
        all_coord_files = glob.glob(f'{mapdir}/*.map')
        all_coord_files = [coord_file for coord_file in all_coord_files \
            if re.search(r'(?<=chr)(X|\d+)', coord_file).group() in chroms]
    except:
        raise Exception("Could not parse map directory files.")
    
    if not all_coord_files:
        raise Exception("No valid coordinate files found. Must contain chr{1-22,X} in the file name.")
    
    # validate popsize
    if not isinstance(popsize, int):
        raise Exception("Popsize is not an Integer.")
    if popsize <= 0:
        raise Exception("Popsize must be greater than 0.")

    # Ensure popsize is proper size to sample from
    popsize = max(popsize, 10*num_samples)

    # Complete check if we're only outputting a breakpoint
    if only_bp:
        return

    # Collect samples from vcf
    try:
        vcf = VCF(invcf)
        vcf_samples = vcf.samples
    except:
        raise Exception("Unable to collect vcf samples.")

    # validate sample_info file (ensure pops given are in model file and samples in vcf file)
    # ensure sample_info col 2 in pops
    sample_pops = set()
    for line in open(sample_info, 'r'):
        sample = line.split()[0]
        info_pop = line.split()[1]
        sample_pops.add(info_pop)

        if sample not in vcf_samples:
            raise Exception(f"Sample {sample} in sampleinfo file is not present in the vcf file.")
    
    # Ensure that all populations from the model file are listed in the sample info file
    for model_pop in pops[1:]:
        if model_pop not in list(sample_pops):
            raise Exception(f"Population {model_pop} in model file is not present in the sample info file.")

    # Ensure that the region parameter can be properly interpreted
    if region:
        if region['start'] > region['end']:
            raise Exception(f"End coordinates in region {region['end']} are less than the starting coordinates {region['start']}.")

    return popsize<|MERGE_RESOLUTION|>--- conflicted
+++ resolved
@@ -100,14 +100,10 @@
     # Iterate over VCF and output variants to file(in the beginning write out the header as well) until end of haplotype block for a sample (have to iterate over all samples each time to check)
     # Once VCF is complete we've output everything we wanted
     # VCF output have a FORMAT field where under format is GT:POP and our sample output is GT:POP ie 1|1:YRI|CEU
-<<<<<<< HEAD
     # Note: comment out the code below to enable (very experimental!) PGEN support
     # curr_bkps = current_bkps.copy()
     # _write_pgen(breakpoints, chroms, region, hapblock_samples, curr_bkps, output_samples, vcf_file, out+".pgen")
-    _write_vcf(breakpoints, chroms, hapblock_samples, vcf.samples, current_bkps, output_samples, vcf, out+".vcf")
-=======
     _write_vcf(breakpoints, chroms, region, hapblock_samples, vcf.samples, current_bkps, output_samples, vcf, out+".vcf")
->>>>>>> 1132388f
     return
 
 def _write_vcf(breakpoints, chroms, region, hapblock_samples, vcf_samples, current_bkps, out_samples, in_vcf, out_vcf):

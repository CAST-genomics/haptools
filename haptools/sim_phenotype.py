from __future__ import annotations
import logging
from pathlib import Path
from dataclasses import dataclass, field

import numpy as np
import numpy.typing as npt

from .logging import getLogger
from .data import (
    Extra,
    Genotypes,
    Phenotypes,
    Haplotypes,
    GenotypesTR,
    GenotypesPLINK,
    Repeat as RepeatBase,
    Haplotype as HaplotypeBase,
)


@dataclass
class Effect:
    """
    A variable in the simphenotype linear model

    Attributes
    ----------
    id : str
        The ID of the variable; corresponds to a variant in a Genotypes object
    beta : float
        The effect size of the variable
    """

    id: str
    beta: float

    @classmethod
    def from_hap_spec(cls: Effect, line: str) -> Effect:
        """
        Convert a .snplist line into an Effect object

        Parameters
        ----------
        line: str
            A line from a .snplist file

        Returns
        -------
        Effect
            The converted Effect instance
        """
        ID, beta = line.split("\t")[:2]
        return cls(id=ID, beta=float(beta))


@dataclass
class Haplotype(HaplotypeBase):
    """
    A haplotype with sufficient fields for simphenotype

    Properties and functions are shared with the base Haplotype object, "HaplotypeBase"
    """

    beta: float
    _extras: tuple = field(
        repr=False,
        init=False,
        default=(Extra("beta", ".2f", "Effect size in linear model"),),
    )


@dataclass
class Repeat(RepeatBase):
    """
    A repeat with sufficient fields for simphenotype

    Properties and functions are shared with the base Repeat object, "RepeatBeta"
    """

    beta: float
    _extras: tuple = field(
        repr=False,
        init=False,
        default=(Extra("beta", ".2f", "Effect size in linear model"),),
    )


class PhenoSimulator:
    """
    Simulate phenotypes from genotypes

    Attributes
    ----------
    gens: dict[Genotypes]
        Genotypes to simulate
    phens: Phenotypes
        Simulated phenotypes; filled by :py:meth:`~.PhenoSimular.run`
    rng: np.random.Generator, optional
        A numpy random number generator
    log: logging.Logger
        A logging instance for recording debug statements

    Examples
    --------
    >>> gens = Genotypes.load("tests/data/example.vcf.gz")
    >>> tr_gens = GenotypesTR.load("tests/data/simple_tr.vcf")
    >>> haps = Haplotypes.load("tests/data/basic.hap")
    >>> haps_gts = haps.transform(gens)
    >>> phenosim = PhenoSimulator(haps_gts)
    >>> phenosim.run(haps.data.values())
    >>> phenotypes = phenosim.phens
    """

    def __init__(
        self,
        genotypes: Genotypes,
        output: Path = Path("/dev/stdout"),
        seed: int = None,
        log: logging.Logger = None,
    ):
        """
        Initialize a PhenoSimulator object

        Parameters
        ----------
        genotypes: Genotypes
            Genotypes for each haplotype
        output: Path, optional
            Path to a '.pheno' file to which the generated phenotypes could be written

            Defaults to stdout if not provided
        seed: int, optional
            A seed to initialize the random number generator

            This is useful if you want the generated phenotypes to be the same across
            multiple PhenoSimulator instances. If not provided, it will be random.
        log: logging.Logger, optional
            A logging instance for recording debug statements
        """
        self.gens = genotypes
        self.phens = Phenotypes(fname=output)
        self.phens.data = None
        self.phens.samples = self.gens.samples
        self.rng = np.random.default_rng(seed)
        self.log = log or logging.getLogger(self.__class__.__name__)

    def run(
        self,
        effects: list[Effect | Haplotype | Repeat],
        heritability: float = None,
        prevalence: float = None,
        normalize: bool = True,
        environment: float = None,
    ) -> npt.NDArray:
        """
        Simulate phenotypes for an entry in the Genotypes object

        The generated phenotypes will also be added to
        :py:attr:`~.PhenoSimulator.output`

        Parameters
        ----------
        effects: list[Effect|Haplotype|Repeat]
            A list of Haplotypes to use in an additive fashion within the simulations
        heritability: float, optional
            The simulated heritability of the trait

            If not provided, this will default to the sum of the squared effect sizes
        prevalence: float, optional
            How common should the disease be within the population?

            If this value is specified, case/control phenotypes will be generated
            instead of quantitative traits.
        normalize: bool, optional
            If True, normalize the genotypes before using them to simulate the
            phenotypes. Otherwise, use the raw values.
        environment: float, optional
            The variance (aka strength) of the environmental contribution to the trait.
            This is inferred from the betas if it isn't specified.

        Returns
        -------
        npt.NDArray
            The simulated phenotypes, as a np array of shape num_samples x 1
        """
        # extract the relevant haplotype info from the Haplotype objects
        ids = [effect.id for effect in effects]
        betas = np.array([effect.beta for effect in effects])
        gts = self.gens.subset(variants=ids).data[:, :, :2].sum(axis=2)

        self.log.debug(f"Extracting haplotype genotypes for haps: {ids}")
        self.log.debug(f"Beta values are {betas}")

        if normalize:
            gts = self.normalize_gts(gts, ids)

        self.log.info(f"Computing genetic component w/ {gts.shape[1]} causal effects")

        # generate the genetic component
        pt = (betas * gts).sum(axis=1)
        # compute the heritability
        if heritability is None and environment is None:
            self.log.debug("Computing heritability as the sum of the squared betas")
            heritability = np.power(betas, 2).sum()
            if heritability > 1:
                heritability = 1
            # compute the environmental effect
            noise = 1 - heritability
        else:
            noise = environment
            if environment is None:
                # compute the environmental effect
                noise = np.var(pt)
                if noise == 0:
                    self.log.warning(
                        "Your genotypes have 0 variance. Creating artificial noise..."
                    )
                    noise = 1
            elif heritability is None:
                heritability = 0.5
            # TODO: handle a heritability of 0 somehow
            noise *= np.reciprocal(heritability) - 1
        self.log.info(f"Adding environmental component {noise} for h^2 {heritability}")
        # finally, add everything together to get the simulated phenotypes
        pt_noise = self.rng.normal(0, np.sqrt(noise), size=pt.shape)
        if self.log.getEffectiveLevel() == logging.DEBUG:
            # if we're in debug mode, compute the pearson correlation and report it
            # but don't do this otherwise to keep things fast
            corr = np.corrcoef(pt, pt + pt_noise)[1, 0]
            self.log.debug(f"Estimated heritability is {corr}")
        pt += pt_noise
        # now, handle case/control
        name_suffix = ""
        if prevalence is not None:
            self.log.info(f"Converting to case/control with prevalence {prevalence}")
            # first, find the number of desired positives
            k = int(prevalence * len(pt))
            # choose the top k values and label them positive
            bool_pt = np.zeros(len(pt), dtype=np.bool_)
            if k == len(pt):
                bool_pt = ~bool_pt
            else:
                max_indices = np.argpartition(-pt, k)[:k]
                bool_pt[max_indices] = True
            pt = bool_pt
            name_suffix = "-cc"
        # now, save the archived phenotypes for later
        self.phens.append(name="-".join(ids) + name_suffix, data=pt.astype(np.float64))
        return pt

    def normalize_gts(self, gts, ids):
        """
        Normalize variant or repeats genotypes

        Parameters
        ----------
        gts: np.array
            Genotypes variant array stored in data.
        ids: list[str]
            IDs for variants

        Returns
        -------
        normalized_gts: np.array
            Normalized Genotypes variant array.
        """
        std = gts.std(axis=0)
        gts = (gts - gts.mean(axis=0)) / std
        # when the stdev is 0, just set all values to 0 instead of nan
        zero_elements = std == 0
        num_zero_elements = np.sum(zero_elements)
        if num_zero_elements:
            # get the first five causal variables with variances == 0
            zero_elements_ids = np.array(ids)[zero_elements]
            if len(zero_elements_ids) > 5:
                zero_elements_ids = zero_elements_ids[:5]
            self.log.warning(
                "Some of your causal variables have genotypes with variance 0. "
                f"Here are the first few: {zero_elements_ids}"
            )
        gts[:, zero_elements] = np.zeros((gts.shape[0], num_zero_elements))
        return gts

    def write(self):
        """
        Write the generated phenotypes to the file specified in
        :py:meth:`~.PhenoSimular.__init__`
        """
        self.phens.write()


def simulate_pt(
    genotypes: Path,
    haplotypes: Path,
    num_replications: int = 1,
    environment: float = None,
    heritability: float = None,
    prevalence: float = None,
    normalize: bool = True,
    region: str = None,
    samples: list[str] = None,
    haplotype_ids: set[str] = None,
    chunk_size: int = None,
    repeats: Path = None,
    seed: int = None,
    output: Path = Path("-"),
    log: logging.Logger = None,
):
    """
    Haplotype-aware phenotype simulation. Create a set of simulated phenotypes from a
    set of haplotypes.

    GENOTYPES must be formatted as a VCF or PGEN file and HAPLOTYPES must be formatted
    according to the .hap format spec

    Note: GENOTYPES must be the output from the the transform subcommand.

    \f
    Examples
    --------
    >>> haptools simphenotype tests/data/example.vcf.gz tests/data/example.hap.gz > simu_phens.tsv

    Parameters
    ----------
    genotypes : Path
        The path to the transformed genotypes in VCF or PGEN format
    haplotypes : Path
        The path to the haplotypes in a .hap file
    replications : int, optional
        The number of rounds of simulation to perform
    heritability : int, optional
        The heritability of the simulated trait; must be a float between 0 and 1

        If not provided, it will be computed from the sum of the squared effect sizes
    prevalence : int, optional
        The prevalence of the disease if the trait should be simulated as case/control;
        must be a float between 0 and 1

        If not provided, a quantitative trait will be simulated, instead
    normalize: bool, optional
        If True, normalize the genotypes before using them to simulate the phenotypes.
        Otherwise, use the raw values.
    region : str, optional
        The region from which to extract haplotypes; ex: 'chr1:1234-34566' or 'chr7'

        For this to work, the VCF and .hap file must be indexed and the seqname must
        match!

        Defaults to loading all haplotypes
    sample : tuple[str], optional
        A subset of the samples from which to extract genotypes

        Defaults to loading genotypes from all samples
    samples_file : Path, optional
        A single column txt file containing a list of the samples (one per line) to
        subset from the genotypes file
    haplotype_ids: set[str], optional
        A list of haplotype IDs to obtain from the .hap file. All others are ignored.

        If not provided, all haplotypes will be used.
    chunk_size: int, optional
        The max number of variants to fetch from the PGEN file at any given time

        If this value is provided, variants from the PGEN file will be loaded in
        chunks so as to use less memory. This argument is ignored if the genotypes are
        not in PGEN format.
    repeats: Path, optional
        The path to a genotypes file containing tandem repeats. This is only necessary
        when simulating both haplotypes *and* repeats as causal effects
    environment: float, optional
        The variance (aka strength) of the environmental term. This will be inferred if
        it isn't specified.
    seed: int, optional
        Seed for random processes
    output : Path, optional
        The location to which to write the simulated phenotypes
    log : logging.Logger, optional
        The logging module for this task
    """
    if log is None:
        log = getLogger(name="simphenotype", level="ERROR")

    load_as_haps = True
    # either load SNPs from the snplist file or load haps/repeats from the hap file
    if haplotypes.suffix == ".snplist":
        log.info("Loading SNP effects")
        with open(haplotypes) as snplist_file:
            effects = map(Effect.from_hap_spec, snplist_file.readlines())
        if haplotype_ids is None:
            effects = list(effects)
            haplotype_ids = set(effect.id for effect in effects)
        else:
            effects = list(filter(lambda e: e.id in haplotype_ids, effects))
    else:
        log.info("Loading haplotypes")
        hp = Haplotypes(haplotypes, haplotype=Haplotype, repeat=Repeat, log=log)
        hp.read(region=region, haplotypes=haplotype_ids)
        effects = hp.data.values()

        if haplotype_ids is None:
            haplotype_ids = set(hp.data.keys())

        # check if these are all repeat IDs, haplotype IDs, or a mix of them
        if len(hp.type_ids["R"]) >= len(haplotype_ids) and repeats is None:
            # if they're all repeat IDs or --repeats was specified
            log.info("Loading TR genotypes")
            gt = GenotypesTR(fname=genotypes, log=log)
            load_as_haps = False
        else:
            # the genotypes variable must contain haplotype genotypes
            # but first, check if they're a mix but --repeats wasn't specified
            if len(hp.type_ids["H"]) < len(haplotype_ids) and repeats is None:
                raise ValueError(
                    "The --repeats option must be specified when simulating a mix of"
                    " both haplotypes and repeats as causal effects."
                )

    if load_as_haps:
        # load these as haplotype pseudo-genotypes
        if genotypes.suffix == ".pgen":
            log.info("Loading haplotype genotypes from PGEN file")
            gt = GenotypesPLINK(fname=genotypes, log=log, chunk_size=chunk_size)
        else:
            log.info("Loading haplotype genotypes from VCF/BCF file")
            gt = Genotypes(fname=genotypes, log=log)

    # gt._prephased = True
    gt.read(region=region, samples=samples, variants=haplotype_ids)
    log.info("QC-ing genotypes")
    gt.check_missing()

    if repeats:
        log.info("Merging with TR genotypes")
        tr_gt = GenotypesTR(fname=repeats, log=log)
        tr_gt.read(region=region, samples=samples, variants=haplotype_ids)
        tr_gt.check_missing()
        gt = Genotypes.merge_variants((gt, tr_gt), fname=None)

    # check that all of the genotypes were loaded successfully and warn otherwise
    if len(haplotype_ids) < len(gt.variants):
        diff = list(haplotype_ids.difference(gt.variants["id"]))
        first_few = 5 if len(diff) > 5 else len(diff)
        log.warning(
            f"{len(diff)} effects could not be found in the genotypes file. Check "
            "that the IDs in your .snplist or .hap file correspond with those in the "
            "genotypes file. Here are the first few missing variants: "
            f"{diff[:first_few]}"
        )

    # Initialize phenotype simulator (haptools simphenotype)
    log.info("Simulating phenotypes")
    pt_sim = PhenoSimulator(gt, output=output, seed=seed, log=log)
    for i in range(num_replications):
<<<<<<< HEAD
        pt_sim.run(hp.data.values(), heritability, prevalence, normalize, environment)
=======
        pt_sim.run(effects, heritability, prevalence, normalize)
>>>>>>> cb18970c
    log.info("Writing phenotypes")
    pt_sim.write()<|MERGE_RESOLUTION|>--- conflicted
+++ resolved
@@ -452,10 +452,6 @@
     log.info("Simulating phenotypes")
     pt_sim = PhenoSimulator(gt, output=output, seed=seed, log=log)
     for i in range(num_replications):
-<<<<<<< HEAD
-        pt_sim.run(hp.data.values(), heritability, prevalence, normalize, environment)
-=======
-        pt_sim.run(effects, heritability, prevalence, normalize)
->>>>>>> cb18970c
+        pt_sim.run(effects, heritability, prevalence, normalize, environment)
     log.info("Writing phenotypes")
     pt_sim.write()
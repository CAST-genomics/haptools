import os
from pathlib import Path

import pytest
import numpy as np
import numpy.lib.recfunctions as rfn
from haptools import data

from haptools.haplotype import HaptoolsHaplotype
from haptools.data import (
    Genotypes,
    GenotypesRefAlt,
    Phenotypes,
    Covariates,
    Haplotypes,
    Variant,
    Haplotype,
)


DATADIR = Path(__file__).parent.joinpath("data")


class TestGenotypes:
    def _get_expected_genotypes(self):
        # create a GT matrix with shape: samples x SNPs x (strands+phase)
        expected = np.zeros(60).reshape((5, 4, 3)).astype(np.uint8)
        expected[:4, 1, 1] = 1
        expected[2:4, 1, 0] = 1
        expected[:, :, 2] = 1
        return expected

    def _get_fake_genotypes(self):
        gts = Genotypes(fname=None)
        gts.data = self._get_expected_genotypes()
        gts.variants = np.array(
            [
                ("1:10114:T:C", "1", 10114, 0),
                ("1:10116:A:G", "1", 10116, 0.6),
                ("1:10117:C:A", "1", 10117, 0),
                ("1:10122:A:G", "1", 10122, 0),
            ],
            dtype=[
                ("id", "U50"),
                ("chrom", "U10"),
                ("pos", np.uint32),
                ("aaf", np.float64),
            ],
        )
        gts.samples = ("HG00096", "HG00097", "HG00099", "HG00100", "HG00101")
        gts.check_phase()
        return gts

<<<<<<< HEAD
=======
        
>>>>>>> a7e26d07
    def test_load_genotypes(self, caplog):
        expected = self._get_expected_genotypes()

        # can we load the data from the VCF?
        gts = Genotypes(DATADIR.joinpath("simple.vcf"))
        gts.read()
        np.testing.assert_allclose(gts.data, expected)
        assert gts.samples == ("HG00096", "HG00097", "HG00099", "HG00100", "HG00101")

        # try loading the data again - it should warn b/c we've already done it
        caplog.clear()
        gts.read()
        assert len(caplog.records) > 0 and caplog.records[0].levelname == "WARNING"

        # force one of the samples to have a missing GT and check that we get an error
        gts.data[1, 1, 1] = -1
        with pytest.raises(ValueError) as info:
            gts.check_missing()
        assert (
            str(info.value)
            == "Genotype with ID 1:10116:A:G at POS 1:10116 is missing for sample"
            " HG00097"
        )
        gts.data[1, 1, 1] = 1

        # force one of the SNPs to have more than one allele and check that we get an error
        gts.data[1, 1, 1] = 2
        with pytest.raises(ValueError) as info:
            gts.check_biallelic()
        assert (
            str(info.value)
            == "Variant with ID 1:10116:A:G at POS 1:10116 is multiallelic for sample"
            " HG00097"
        )
        gts.data[1, 1, 1] = 1

        # check biallelic-ness and convert to bool_
        gts.check_biallelic()
        expected = expected.astype(np.bool_)
        np.testing.assert_allclose(gts.data, expected)

        # force one of the het SNPs to be unphased and check that we get an error message
        gts.data[1, 1, 2] = 0
        with pytest.raises(ValueError) as info:
            gts.check_phase()
        assert (
            str(info.value)
            == "Variant with ID 1:10116:A:G at POS 1:10116 is unphased for sample"
            " HG00097"
        )
        gts.data[1, 1, 2] = 1

        # check phase and remove the phase axis
        gts.check_phase()
        expected = expected[:, :, :2]
        np.testing.assert_allclose(gts.data, expected)

        # try to check phase again - it should warn b/c we've already done it before
        caplog.clear()
        gts.check_phase()
        assert len(caplog.records) > 0 and caplog.records[0].levelname == "WARNING"

        # convert the matrix of alt allele counts to a matrix of minor allele counts
        assert gts.variants["aaf"][1] == 0.6
        gts.to_MAC()
        expected[:, 1, :] = ~expected[:, 1, :]
        np.testing.assert_allclose(gts.data, expected)
        assert gts.variants["maf"][1] == 0.4

        # try to do the MAC conversion again - it should warn b/c we've already done it
        caplog.clear()
        gts.to_MAC()
        assert len(caplog.records) > 0 and caplog.records[0].levelname == "WARNING"

    def test_load_genotypes_example(self):
        samples = (
            "HG00096",
            "HG00097",
            "HG00099",
            "HG00100",
            "HG00101",
            "HG00102",
            "HG00103",
            "HG00105",
            "HG00106",
            "HG00107",
            "HG00108",
            "HG00109",
            "HG00110",
            "HG00111",
            "HG00112",
            "HG00113",
            "HG00114",
            "HG00115",
            "HG00116",
            "HG00117",
            "HG00118",
            "HG00119",
            "HG00120",
            "HG00121",
            "HG00122",
        )
        gts = Genotypes(DATADIR.joinpath("example.vcf.gz"))
        gts.read()
        assert gts.samples[:25] == samples

    def test_load_genotypes_iterate(self, caplog):
        expected = self._get_expected_genotypes().transpose((1, 0, 2))
        samples = ("HG00096", "HG00097", "HG00099", "HG00100", "HG00101")

        # can we load the data from the VCF?
        gts = Genotypes(DATADIR.joinpath("simple.vcf"))
        for idx, line in enumerate(gts):
            np.testing.assert_allclose(line.data, expected[idx])
        assert gts.samples == samples

    def test_load_genotypes_discard_multiallelic(self):
        expected = self._get_expected_genotypes()

        # can we load the data from the VCF?
        gts = Genotypes(DATADIR.joinpath("simple.vcf"))
        gts.read()

        # make a copy for later
        data_copy = gts.data.copy().astype(np.bool_)
        variant_shape = list(gts.variants.shape)
        variant_shape[0] -= 1

        # force one of the SNPs to have more than one allele and check that it gets dicarded
        gts.data[1, 1, 1] = 2
        gts.check_biallelic(discard_also=True)

        data_copy_without_biallelic = np.delete(data_copy, [1], axis=1)
        np.testing.assert_equal(gts.data, data_copy_without_biallelic)
        assert gts.variants.shape == tuple(variant_shape)

    def test_load_genotypes_subset(self):
        expected = self._get_expected_genotypes()

        # subset for the region we want
        expected = expected[:, 1:3]

        # can we load the data from the VCF?
        gts = Genotypes(DATADIR.joinpath("simple.vcf.gz"))
        gts.read(region="1:10115-10117")
        np.testing.assert_allclose(gts.data, expected)
        assert gts.samples == ("HG00096", "HG00097", "HG00099", "HG00100", "HG00101")

        # subset for just the samples we want
        expected = expected[[1, 3]]

        gts = Genotypes(DATADIR.joinpath("simple.vcf.gz"))
        samples = ["HG00097", "HG00100"]
        gts.read(region="1:10115-10117", samples=samples)
        np.testing.assert_allclose(gts.data, expected)
        assert gts.samples == tuple(samples)

        # subset to just one of the variants
        expected = expected[:, [1]]

        gts = Genotypes(DATADIR.joinpath("simple.vcf.gz"))
        samples = ["HG00097", "HG00100"]
        variants = {"1:10117:C:A"}
        gts.read(region="1:10115-10117", samples=samples, variants=variants)
        np.testing.assert_allclose(gts.data, expected)
        assert gts.samples == tuple(samples)


def test_load_phenotypes(caplog):
    # create a phenotype vector with shape: num_samples x 1
    expected = np.array([1, 1, 2, 2, 0])

    # can we load the data from the phenotype file?
    phens = Phenotypes(DATADIR.joinpath("simple.tsv"))
    phens.read()
    np.testing.assert_allclose(phens.data, expected)
    assert phens.samples == ("HG00096", "HG00097", "HG00099", "HG00100", "HG00101")

    # try loading the data again - it should warn b/c we've already done it
    phens.read()
    assert len(caplog.records) == 1 and caplog.records[0].levelname == "WARNING"

    expected = (expected - np.mean(expected)) / np.std(expected)
    phens.standardize()
    np.testing.assert_allclose(phens.data, expected)


def test_load_phenotypes_iterate():
    # create a phenotype vector with shape: num_samples x 1
    expected = np.array([1, 1, 2, 2, 0])
    samples = ("HG00096", "HG00097", "HG00099", "HG00100", "HG00101")

    # can we load the data from the phenotype file?
    phens = Phenotypes(DATADIR.joinpath("simple.tsv"))
    for idx, line in enumerate(phens):
        np.testing.assert_allclose(line.data, expected[idx])
        assert line.samples == samples[idx]


def test_load_phenotypes_subset():
    # create a phenotype vector with shape: num_samples x 1
    expected = np.array([1, 1, 2, 2, 0])

    # subset for just the samples we want
    expected = expected[[1, 3]]

    # can we load the data from the phenotype file?
    phens = Phenotypes(DATADIR.joinpath("simple.tsv"))
    samples = ["HG00097", "HG00100"]
    phens.read(samples=samples)
    np.testing.assert_allclose(phens.data, expected)
    assert phens.samples == tuple(samples)


def test_load_covariates(caplog):
    # create a covariate vector with shape: num_samples x num_covars
    expected = np.array([(0, 4), (1, 20), (1, 33), (0, 15), (0, 78)])

    # can we load the data from the covariates file?
    covars = Covariates(DATADIR.joinpath("covars.tsv"))
    covars.read()
    np.testing.assert_allclose(covars.data, expected)
    assert covars.samples == ("HG00096", "HG00097", "HG00099", "HG00100", "HG00101")
    assert covars.names == ("sex", "age")

    # try loading the data again - it should warn b/c we've already done it
    covars.read()
    assert len(caplog.records) == 1 and caplog.records[0].levelname == "WARNING"


def test_load_covariates_iterate():
    # create a covariate vector with shape: num_samples x num_covars
    expected = np.array([(0, 4), (1, 20), (1, 33), (0, 15), (0, 78)])
    samples = ("HG00096", "HG00097", "HG00099", "HG00100", "HG00101")

    # can we load the data from the covariates file?
    covars = Covariates(DATADIR.joinpath("covars.tsv"))
    for idx, line in enumerate(covars):
        np.testing.assert_allclose(line.data, expected[idx])
        assert line.samples == samples[idx]
        assert line.names == ("sex", "age")


def test_load_covariates_subset():
    # create a covariate vector with shape: num_samples x num_covars
    expected = np.array([(0, 4), (1, 20), (1, 33), (0, 15), (0, 78)])

    # subset for just the samples we want
    expected = expected[[1, 3]]

    # can we load the data from the covariate file?
    covars = Covariates(DATADIR.joinpath("covars.tsv"))
    samples = ["HG00097", "HG00100"]
    covars.read(samples=samples)
    np.testing.assert_allclose(covars.data, expected)
    assert covars.samples == tuple(samples)


class TestHaplotypes:
    def _basic_haps(self):
        # what do we expect to see from the basic.hap file?
        expected = {
            "chr21.q.3365*1": Haplotype("21", 26928472, 26941960, "chr21.q.3365*1"),
            "chr21.q.3365*10": Haplotype("21", 26938989, 26941960, "chr21.q.3365*10"),
            "chr21.q.3365*11": Haplotype("21", 26938353, 26938989, "chr21.q.3365*11"),
        }
        expected["chr21.q.3365*1"].variants = (
            Variant(26928472, 26928472, "21_26928472_C_A", "C"),
            Variant(26938353, 26938353, "21_26938353_T_C", "T"),
            Variant(26940815, 26940815, "21_26940815_T_C", "C"),
            Variant(26941960, 26941960, "21_26941960_A_G", "G"),
        )
        expected["chr21.q.3365*10"].variants = (
            Variant(26938989, 26938989, "21_26938989_G_A", "A"),
            Variant(26940815, 26940815, "21_26940815_T_C", "T"),
            Variant(26941960, 26941960, "21_26941960_A_G", "A"),
        )
        expected["chr21.q.3365*11"].variants = (
            Variant(26938353, 26938353, "21_26938353_T_C", "T"),
            Variant(26938989, 26938989, "21_26938989_G_A", "A"),
        )
        return expected

    def _get_dummy_haps(self):
        # create three haplotypes
        haplotypes = {
            "H1": Haplotype(chrom="1", start=10114, end=8, id="H1"),
            "H2": Haplotype(chrom="1", start=10114, end=10119, id="H2"),
            "H3": Haplotype(chrom="1", start=10116, end=10119, id="H3"),
        }
        haplotypes["H1"].variants = (
            Variant(start=10114, end=10115, id="1:10114:T:C", allele="T"),
            Variant(start=10116, end=10117, id="1:10116:A:G", allele="G"),
        )
        haplotypes["H2"].variants = (
            Variant(start=10114, end=10115, id="1:10114:T:C", allele="C"),
            Variant(start=10117, end=10118, id="1:10117:C:A", allele="C"),
        )
        haplotypes["H3"].variants = (
            Variant(start=10116, end=10117, id="1:10116:A:G", allele="A"),
            Variant(start=10117, end=10118, id="1:10117:C:A", allele="A"),
        )
        haps = Haplotypes(fname=None)
        haps.data = haplotypes
        return haps

    def test_load(self):
        # can we load this data from the hap file?
        haps = Haplotypes.load(DATADIR.joinpath("basic.hap"))
        assert self._basic_haps() == haps.data

    def test_read_subset(self):
        expected = {}
        expected["chr21.q.3365*1"] = self._basic_haps()["chr21.q.3365*1"]

        haps = Haplotypes(DATADIR.joinpath("basic.hap"))
        # this should fail with an informative error b/c the file isn't indexed
        with pytest.raises(OSError) as info:
            haps.read(haplotypes={"chr21.q.3365*1"})
        assert len(str(info.value))

        haps = Haplotypes(DATADIR.joinpath("basic.hap.gz"))
        haps.read(haplotypes={"chr21.q.3365*1"})
        assert expected == haps.data

        haps = Haplotypes(DATADIR.joinpath("basic.hap.gz"))
        haps.read(region="21:26928472-26941960", haplotypes={"chr21.q.3365*1"})
        assert expected == haps.data

        expected = self._basic_haps()

        haps = Haplotypes(DATADIR.joinpath("basic.hap.gz"))
        haps.read(region="21:26928472-26941960")
        assert expected == haps.data

    def test_read_extras(self):
        # what do we expect to see from the simphenotype.hap file?
        expected = {
            "chr21.q.3365*1": HaptoolsHaplotype(
                "21", 26928472, 26941960, "chr21.q.3365*1", "ASW", 0.73
            ),
            "chr21.q.3365*10": HaptoolsHaplotype(
                "21", 26938989, 26941960, "chr21.q.3365*10", "CEU", 0.30
            ),
            "chr21.q.3365*11": HaptoolsHaplotype(
                "21", 26938353, 26938989, "chr21.q.3365*11", "MXL", 0.49
            ),
        }
        for hap_id, hap in self._basic_haps().items():
            expected[hap_id].variants = hap.variants

        # can we load this data from the hap file?
        haps = Haplotypes(DATADIR.joinpath("simphenotype.hap"), HaptoolsHaplotype)
        haps.read()
        assert expected == haps.data

    def test_read_extras_large(self):
        """
        try reading a large-ish file
        """
        haps = Haplotypes(DATADIR.joinpath("example.hap.gz"), HaptoolsHaplotype)
        haps.read()
        assert len(self._basic_haps().keys() & haps.data.keys())

    def test_write(self):
        haps = Haplotypes(DATADIR.joinpath("test.hap"))
        haps.data = self._basic_haps()
        haps.write()

        haps.data = None
        haps.read()
        assert self._basic_haps() == haps.data

        # remove the file
        os.remove("tests/data/test.hap")

    def test_write_extras(self):
        # what do we expect to see from the simphenotype.hap file?
        expected = {
            "chr21.q.3365*1": HaptoolsHaplotype(
                "21", 26928472, 26941960, "chr21.q.3365*1", "ASW", 0.73
            ),
            "chr21.q.3365*10": HaptoolsHaplotype(
                "21", 26938989, 26941960, "chr21.q.3365*10", "CEU", 0.30
            ),
            "chr21.q.3365*11": HaptoolsHaplotype(
                "21", 26938353, 26938989, "chr21.q.3365*11", "MXL", 0.49
            ),
        }
        for hap_id, hap in self._basic_haps().items():
            expected[hap_id].variants = hap.variants

        haps = Haplotypes(DATADIR.joinpath("test.hap"), HaptoolsHaplotype)
        haps.data = expected
        haps.write()

        haps.data = None
        haps.read()
        assert expected == haps.data

        # remove the file
        os.remove("tests/data/test.hap")

    def test_hap_transform(self):
        expected = np.array(
            [
                [0, 1],
                [0, 1],
                [1, 1],
                [1, 1],
                [0, 0],
            ],
            dtype=np.uint8,
        )

        hap = list(self._get_dummy_haps().data.values())[0]
        gens = TestGenotypesRefAlt()._get_fake_genotypes_refalt()
        hap_gt = hap.transform(gens)
        np.testing.assert_allclose(hap_gt, expected)

    def test_haps_transform(self):
        expected = np.array(
            [
                [[0, 1], [0, 0], [0, 0]],
                [[0, 1], [0, 0], [1, 0]],
                [[1, 0], [0, 1], [0, 0]],
                [[1, 1], [0, 0], [0, 0]],
                [[0, 0], [0, 1], [1, 0]],
            ],
            dtype=np.uint8,
        )

        haps = self._get_dummy_haps()
        gens = TestGenotypesRefAlt()._get_fake_genotypes_refalt()
        gens.data[[2, 4], 0, 1] = 1
        gens.data[[1, 4], 2, 0] = 1
        hap_gt = GenotypesRefAlt(fname=None)
        haps.transform(gens, hap_gt)
        np.testing.assert_allclose(hap_gt.data, expected)
        return hap_gt

    def test_hap_gt_write(self):
        fname = DATADIR.joinpath("simple_haps.vcf")

        hap_gt = self.test_haps_transform()
        hap_gt.fname = fname
        expected_data = hap_gt.data
        expected_samples = hap_gt.samples
        hap_gt.write()

        hap_gt.data = None
        hap_gt.read()
        hap_gt.check_phase()
        np.testing.assert_allclose(hap_gt.data, expected_data)
        assert hap_gt.samples == expected_samples
        assert len(hap_gt.variants) == hap_gt.data.shape[1]

        # remove the file
        os.remove(str(fname))


class TestGenotypesRefAlt:
<<<<<<< HEAD
=======

>>>>>>> a7e26d07
    def _get_fake_genotypes_refalt(self):
        base_gts = TestGenotypes()._get_fake_genotypes()
        # copy all of the fields
        gts = GenotypesRefAlt(fname=None)
        gts.data = base_gts.data
        gts.samples = base_gts.samples
        # add additional ref and alt alleles
        ref_alt = np.array(
            [
                ("T", "C"),
                ("A", "G"),
                ("C", "A"),
                ("A", "G"),
            ],
            dtype=[
                ("ref", "U100"),
                ("alt", "U100"),
            ],
        )
        # see https://stackoverflow.com/a/5356137
        gts.variants = rfn.merge_arrays((base_gts.variants, ref_alt), flatten=True)
        return gts

    def test_read_ref_alt(self):
        # simple.vcf
        gts_ref_alt_read = GenotypesRefAlt(DATADIR.joinpath("simple.vcf"))
        gts_ref_alt_read.read()
        expected = np.array(
            [
                ("T", "C"),
                ("A", "G"),
                ("C", "A"),
                ("A", "G"),
            ],
            dtype=gts_ref_alt_read.variants[["ref", "alt"]].dtype,
        )
        for i, x in enumerate(expected):
            assert gts_ref_alt_read.variants[["ref", "alt"]][i] == x

        # example.vcf.gz
        gts_ref_alt = GenotypesRefAlt(DATADIR.joinpath("example.vcf.gz"))
        gts_ref_alt.read()
        expected = np.array(
            [
                ("C", "A"),
                ("T", "C"),
                ("G", "A"),
                ("T", "C"),
                ("A", "G"),
                ("A", "G"),
                ("T", "G"),
                ("T", "A"),
                ("G", "A"),
                ("T", "C"),
                ("C", "G"),
                ("A", "G"),
                ("T", "C"),
                ("T", "C"),
                ("C", "T"),
            ],
            dtype=gts_ref_alt.variants[["ref", "alt"]].dtype,
        )
        for i, x in enumerate(expected):
            assert gts_ref_alt.variants[["ref", "alt"]][i] == x

<<<<<<< HEAD
    def test_write_ref_alt(self):
        # strategy is to read in the file, write it, and then read again
        # read genotypes
        gts_ref_alt_write = GenotypesRefAlt(DATADIR.joinpath("simple.vcf"))
        gts_ref_alt_write.read()
        gts_ref_alt_write.check_phase()
        # write file to new file
        fname = DATADIR.joinpath("test.vcf")
        gts_ref_alt_write.fname = fname
        gts_ref_alt_write.write()
        # read again
        gts_ref_alt_write.read()
        gts_ref_alt_write.check_phase()
        # compare samples, data, variants, and ref/alt for equality
        expected = self._get_fake_genotypes_refalt()
        assert gts_ref_alt_write.samples == expected.samples
        np.testing.assert_allclose(gts_ref_alt_write.data, expected.data)

        for i, x in enumerate(expected.variants):
            # dtype.names gives us names of columns in the array
            for col in expected.variants.dtype.names:
                # each row is a variant
                # index into col, i gets specific variant, x iterates thru
=======

    def test_write_ref_alt(self):
        #strategy is to read in the file, write it, and then read again
        #read genotypes
        gts_ref_alt_write = GenotypesRefAlt(DATADIR.joinpath("simple.vcf"))
        gts_ref_alt_write.read()
        gts_ref_alt_write.check_phase()
        #write file to new file
        fname = DATADIR.joinpath("test.vcf")
        gts_ref_alt_write.fname = fname
        gts_ref_alt_write.write()
        #read again
        gts_ref_alt_write.read()
        gts_ref_alt_write.check_phase()
        #compare samples, data, variants, and ref/alt for equality
        expected = self._get_fake_genotypes_refalt()
        assert gts_ref_alt_write.samples == expected.samples
        np.testing.assert_allclose(gts_ref_alt_write.data, expected.data)
    
        for i, x in enumerate(expected.variants):
            #dtype.names gives us names of columns in the array 
            for col in expected.variants.dtype.names:
                #each row is a variant
                #index into col, i gets specific variant, x iterates thru
>>>>>>> a7e26d07
                assert gts_ref_alt_write.variants[col][i] == x[col]

        os.remove(str(fname))<|MERGE_RESOLUTION|>--- conflicted
+++ resolved
@@ -51,10 +51,6 @@
         gts.check_phase()
         return gts
 
-<<<<<<< HEAD
-=======
-        
->>>>>>> a7e26d07
     def test_load_genotypes(self, caplog):
         expected = self._get_expected_genotypes()
 
@@ -517,10 +513,6 @@
 
 
 class TestGenotypesRefAlt:
-<<<<<<< HEAD
-=======
-
->>>>>>> a7e26d07
     def _get_fake_genotypes_refalt(self):
         base_gts = TestGenotypes()._get_fake_genotypes()
         # copy all of the fields
@@ -586,7 +578,6 @@
         for i, x in enumerate(expected):
             assert gts_ref_alt.variants[["ref", "alt"]][i] == x
 
-<<<<<<< HEAD
     def test_write_ref_alt(self):
         # strategy is to read in the file, write it, and then read again
         # read genotypes
@@ -610,32 +601,6 @@
             for col in expected.variants.dtype.names:
                 # each row is a variant
                 # index into col, i gets specific variant, x iterates thru
-=======
-
-    def test_write_ref_alt(self):
-        #strategy is to read in the file, write it, and then read again
-        #read genotypes
-        gts_ref_alt_write = GenotypesRefAlt(DATADIR.joinpath("simple.vcf"))
-        gts_ref_alt_write.read()
-        gts_ref_alt_write.check_phase()
-        #write file to new file
-        fname = DATADIR.joinpath("test.vcf")
-        gts_ref_alt_write.fname = fname
-        gts_ref_alt_write.write()
-        #read again
-        gts_ref_alt_write.read()
-        gts_ref_alt_write.check_phase()
-        #compare samples, data, variants, and ref/alt for equality
-        expected = self._get_fake_genotypes_refalt()
-        assert gts_ref_alt_write.samples == expected.samples
-        np.testing.assert_allclose(gts_ref_alt_write.data, expected.data)
-    
-        for i, x in enumerate(expected.variants):
-            #dtype.names gives us names of columns in the array 
-            for col in expected.variants.dtype.names:
-                #each row is a variant
-                #index into col, i gets specific variant, x iterates thru
->>>>>>> a7e26d07
                 assert gts_ref_alt_write.variants[col][i] == x[col]
 
         os.remove(str(fname))